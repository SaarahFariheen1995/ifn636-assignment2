--- conflicted
+++ resolved
@@ -1,60 +1,56 @@
-﻿/**
- * Challan Routes - Updated for OOP Controllers
- */
-
-const express = require('express');
-
-const challanController = require('../controllers/challanController');
-const authMiddleware = require('../middleware/authMiddleware');
-
-const challanRouter = express.Router();
-
-// Dashboard statistics - available to all authenticated users
-challanRouter.get('/stats',
-    authMiddleware.protect,
-    authMiddleware.rateLimitByRole(),
-    challanController.getDashboardStats.bind(challanController)
-);
-
-// Challan collection routes
-challanRouter.route('/')
-    .get(
-        authMiddleware.protect,
-<<<<<<< HEAD
-        authMiddleware.requireAnyPermission('view_challans', 'view_own_challans'), // ← Fixed
-=======
-        authMiddleware.requireAnyPermission('view_challans', 'view_own_challans'),
->>>>>>> cf741ff3
-        authMiddleware.rateLimitByRole(),
-        authMiddleware.auditAction('view_challans'),
-        challanController.getChallans.bind(challanController)
-    )
-    .post(
-        authMiddleware.protect,
-        authMiddleware.authorize('officer', 'admin'),
-        authMiddleware.requirePermission('create_challans'),
-        authMiddleware.auditAction('create_challan'),
-        challanController.createChallan.bind(challanController)
-    );
-
-// Individual challan routes
-challanRouter.route('/:id')
-    .get(
-        authMiddleware.protect,
-        authMiddleware.auditAction('view_specific_challan'),
-        challanController.getChallanById.bind(challanController)
-    )
-    .put(
-        authMiddleware.protect,
-        authMiddleware.auditAction('update_challan'),
-        challanController.updateChallan.bind(challanController)
-    )
-    .delete(
-        authMiddleware.protect,
-        authMiddleware.authorize('officer', 'admin'),
-        authMiddleware.requirePermission('delete_challans'),
-        authMiddleware.auditAction('delete_challan'),
-        challanController.deleteChallan.bind(challanController)
-    );
-
+﻿/**
+ * Challan Routes - Updated for OOP Controllers
+ */
+
+const express = require('express');
+
+const challanController = require('../controllers/challanController');
+const authMiddleware = require('../middleware/authMiddleware');
+
+const challanRouter = express.Router();
+
+// Dashboard statistics - available to all authenticated users
+challanRouter.get('/stats',
+    authMiddleware.protect,
+    authMiddleware.rateLimitByRole(),
+    challanController.getDashboardStats.bind(challanController)
+);
+
+// Challan collection routes
+challanRouter.route('/')
+    .get(
+        authMiddleware.protect,
+        authMiddleware.requireAnyPermission('view_challans', 'view_own_challans'), // ← Fixed permissions
+        authMiddleware.rateLimitByRole(),
+        authMiddleware.auditAction('view_challans'),
+        challanController.getChallans.bind(challanController)
+    )
+    .post(
+        authMiddleware.protect,
+        authMiddleware.authorize('officer', 'admin'),
+        authMiddleware.requirePermission('create_challans'),
+        authMiddleware.auditAction('create_challan'),
+        challanController.createChallan.bind(challanController)
+    );
+
+// Individual challan routes
+challanRouter.route('/:id')
+    .get(
+        authMiddleware.protect,
+        authMiddleware.auditAction('view_specific_challan'),
+        challanController.getChallanById.bind(challanController)
+    )
+    .put(
+        authMiddleware.protect,
+        authMiddleware.auditAction('update_challan'),
+        challanController.updateChallan.bind(challanController)
+    )
+    .delete(
+        authMiddleware.protect,
+        authMiddleware.authorize('officer', 'admin'),
+        authMiddleware.requirePermission('delete_challans'),
+        authMiddleware.auditAction('delete_challan'),
+        challanController.deleteChallan.bind(challanController)
+    );
+
 module.exports.challanRoutes = challanRouter;