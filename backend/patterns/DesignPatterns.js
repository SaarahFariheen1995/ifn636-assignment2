--- conflicted
+++ resolved
@@ -1,1512 +1,1507 @@
-﻿// =============================================================================
-// 1. FACTORY PATTERN - Creating Different Types of Violations
-// =============================================================================
-
-/**
- * Violation Factory
- * Problem: Need to create different violation types without coupling client code to specific classes
- * Solution: Factory pattern encapsulates object creation logic
- */
-const { SpeedingViolation, ParkingViolation, HelmetViolation, RedLightViolation, MobileUsageViolation, GenericViolation, UserManager, ViolationManager } = require('./ClassHierarchy');
-const User = require('../models/User');
-const Challan = require('../models/Challan');
-const { Payment } = require('../models/Payment');
-
-class ViolationFactory {
-    static createViolation(violationData) {
-        const { violationType, ...data } = violationData;
-
-        switch (violationType.toLowerCase()) {
-            case 'speeding':
-                return new SpeedingViolation(data);
-            case 'wrong parking':
-            case 'parking':
-                return new ParkingViolation(data);
-            case 'no helmet':
-            case 'helmet':
-                return new HelmetViolation(data);
-            case 'red light':
-            case 'red light violation':
-                return new RedLightViolation(data);
-            case 'mobile phone usage':
-            case 'mobile usage':
-                return new MobileUsageViolation(data);
-            case 'other':  
-                return new GenericViolation(data);
-            default:
-                throw new Error(`Unknown violation type: ${violationType}`);
-        }
-    }
-
-    static getSupportedViolationTypes() {
-        return ['speeding', 'wrong parking', 'no helmet', 'red light'];
-    }
-
-    static getViolationInfo(violationType) {
-        const infoMap = {
-            'speeding': { baseMinFine: 500, maxFine: 1000, description: 'Exceeding speed limit' },
-            'wrong parking': { baseMinFine: 100, maxFine: 1500, description: 'Parking in restricted area' },
-            'no helmet': { baseMinFine: 300, maxFine: 900, description: 'Riding without helmet' },
-            'red light': { baseMinFine: 1000, maxFine: 1500, description: 'Running red light' }
-        };
-
-        return infoMap[violationType.toLowerCase()];
-    }
-}
-
-// =============================================================================
-// 2. STRATEGY PATTERN - Different Payment Processing Methods
-// =============================================================================
-
-/**
- * Payment Strategy Interface
- * Problem: Need to support multiple payment methods with different processing logic
- * Solution: Strategy pattern allows switching payment algorithms at runtime
- */
-
-// Abstract Strategy
-class PaymentStrategy {
-    processPayment(amount, paymentDetails) {
-        throw new Error("processPayment method must be implemented");
-    }
-
-    validatePaymentDetails(paymentDetails) {
-        throw new Error("validatePaymentDetails method must be implemented");
-    }
-
-    getTransactionFee(amount) {
-        throw new Error("getTransactionFee method must be implemented");
-    }
-}
-
-// Concrete Strategies
-class CreditCardPaymentStrategy extends PaymentStrategy {
-    processPayment(amount, paymentDetails) {
-        this.validatePaymentDetails(paymentDetails);
-
-        const fee = this.getTransactionFee(amount);
-        const totalAmount = amount + fee;
-
-        // Simulate credit card processing
-        const transactionId = 'CC_' + Date.now() + '_' + Math.random().toString(36).substr(2, 9);
-
-        return {
-            success: true,
-            transactionId,
-            amount: totalAmount,
-            fee,
-            paymentMethod: 'credit_card',
-            processedAt: new Date(),
-            gateway: 'stripe'
-        };
-    }
-
-    validatePaymentDetails(paymentDetails) {
-        const { cardNumber, expiryDate, cvv, holderName } = paymentDetails;
-
-        if (!cardNumber || cardNumber.length < 16) {
-            throw new Error('Invalid card number');
-        }
-        if (!cvv || cvv.length < 3) {
-            throw new Error('Invalid CVV');
-        }
-        if (!holderName) {
-            throw new Error('Card holder name required');
-        }
-    }
-
-    getTransactionFee(amount) {
-        return Math.max(amount * 0.029, 10); // 2.9% or minimum $10
-    }
-}
-
-class DebitCardPaymentStrategy extends PaymentStrategy {
-    processPayment(amount, paymentDetails) {
-        this.validatePaymentDetails(paymentDetails);
-
-        const fee = this.getTransactionFee(amount);
-        const totalAmount = amount + fee;
-
-        const transactionId = 'DC_' + Date.now() + '_' + Math.random().toString(36).substr(2, 9);
-
-        return {
-            success: true,
-            transactionId,
-            amount: totalAmount,
-            fee,
-            paymentMethod: 'debit_card',
-            processedAt: new Date(),
-            gateway: 'razorpay'
-        };
-    }
-
-    validatePaymentDetails(paymentDetails) {
-        const { cardNumber, pin, holderName } = paymentDetails;
-
-        if (!cardNumber || cardNumber.length < 16) {
-            throw new Error('Invalid card number');
-        }
-        if (!pin || pin.length !== 4) {
-            throw new Error('Invalid PIN');
-        }
-    }
-
-    getTransactionFee(amount) {
-        return Math.min(amount * 0.015, 25); // 1.5% or maximum $25
-    }
-}
-
-class UPIPaymentStrategy extends PaymentStrategy {
-    processPayment(amount, paymentDetails) {
-        this.validatePaymentDetails(paymentDetails);
-
-        const fee = this.getTransactionFee(amount);
-        const totalAmount = amount + fee;
-
-        const transactionId = 'UPI_' + Date.now() + '_' + Math.random().toString(36).substr(2, 9);
-
-        return {
-            success: true,
-            transactionId,
-            amount: totalAmount,
-            fee,
-            paymentMethod: 'upi',
-            processedAt: new Date(),
-            gateway: 'payu'
-        };
-    }
-
-    validatePaymentDetails(paymentDetails) {
-        const { upiId, pin } = paymentDetails;
-
-        if (!upiId || !upiId.includes('@')) {
-            throw new Error('Invalid UPI ID');
-        }
-        if (!pin || pin.length !== 4) {
-            throw new Error('Invalid UPI PIN');
-        }
-    }
-
-    getTransactionFee(amount) {
-        return 0; // UPI is typically free
-    }
-}
-
-// Payment Context Class
-class PaymentProcessor {
-    constructor() {
-        this.strategy = null;
-    }
-
-    setPaymentStrategy(strategy) {
-        this.strategy = strategy;
-    }
-
-    processPayment(amount, paymentDetails, paymentMethod) {
-        // Set strategy based on payment method
-        switch (paymentMethod) {
-            case 'credit_card':
-                this.setPaymentStrategy(new CreditCardPaymentStrategy());
-                break;
-            case 'debit_card':
-                this.setPaymentStrategy(new DebitCardPaymentStrategy());
-                break;
-            case 'upi':
-                this.setPaymentStrategy(new UPIPaymentStrategy());
-                break;
-            default:
-                throw new Error(`Unsupported payment method: ${paymentMethod}`);
-        }
-
-        return this.strategy.processPayment(amount, paymentDetails);
-    }
-}
-
-// =============================================================================
-// 3. OBSERVER PATTERN - Notification System
-// =============================================================================
-
-/**
- * Observer Pattern for Notifications
- * Problem: Need to notify multiple parties when challan status changes
- * Solution: Observer pattern decouples notification logic from business logic
- */
-
-// Subject (Observable)
-class ChallanNotificationSubject {
-    constructor() {
-        this.observers = [];
-    }
-
-    addObserver(observer) {
-        this.observers.push(observer);
-    }
-
-    removeObserver(observer) {
-        this.observers = this.observers.filter(obs => obs !== observer);
-    }
-
-    notifyObservers(event, data) {
-        this.observers.forEach(observer => {
-            try {
-                observer.update(event, data);
-            } catch (error) {
-                console.error('Observer notification error:', error.message);
-            }
-        });
-    }
-}
-
-// Observer Interface
-class NotificationObserver {
-    update(event, data) {
-        throw new Error("update method must be implemented");
-    }
-}
-
-// Concrete Observers
-class EmailNotificationObserver extends NotificationObserver {
-    constructor(emailService) {
-        super();
-        this.emailService = emailService;
-    }
-
-    update(event, data) {
-        try {
-            switch (event) {
-                case 'challan_created':
-                    this.sendChallanCreatedEmail(data);
-                    break;
-                case 'payment_received':
-                    this.sendPaymentConfirmationEmail(data);
-                    break;
-                case 'challan_disputed':
-                    this.sendDisputeNotificationEmail(data);
-                    break;
-                default:
-                    console.log(`Unhandled email event: ${event}`);
-            }
-        } catch (error) {
-            console.error('Email notification error:', error.message);
-        }
-    }
-
-    sendChallanCreatedEmail(data) {
-        const emailContent = {
-            to: data.citizenEmail,
-            subject: 'New Traffic Violation - E-Challan Issued',
-            template: 'challan_created',
-            data: data
-        };
-
-        if (this.emailService && typeof this.emailService.sendEmail === 'function') {
-            this.emailService.sendEmail(emailContent);
-        } else {
-            console.log('Mock Email (Challan Created):', emailContent);
-        }
-    }
-
-    sendPaymentConfirmationEmail(data) {
-        const emailContent = {
-            to: data.citizenEmail,
-            subject: 'Payment Confirmation - E-Challan',
-            template: 'payment_confirmation',
-            data: data
-        };
-
-        if (this.emailService && typeof this.emailService.sendEmail === 'function') {
-            this.emailService.sendEmail(emailContent);
-        } else {
-            console.log('Mock Email (Payment Confirmation):', emailContent);
-        }
-    }
-
-    sendDisputeNotificationEmail(data) {
-        const emailContent = {
-            to: data.officerEmail,
-            subject: 'Challan Disputed - Review Required',
-            template: 'challan_disputed',
-            data: data
-        };
-
-        if (this.emailService && typeof this.emailService.sendEmail === 'function') {
-            this.emailService.sendEmail(emailContent);
-        } else {
-            console.log('Mock Email (Dispute Notification):', emailContent);
-        }
-    }
-}
-
-class SMSNotificationObserver extends NotificationObserver {
-    constructor(smsService) {
-        super();
-        this.smsService = smsService;
-    }
-
-    update(event, data) {
-        try {
-            switch (event) {
-                case 'challan_created':
-                    this.sendChallanCreatedSMS(data);
-                    break;
-                case 'payment_received':
-                    this.sendPaymentConfirmationSMS(data);
-                    break;
-                default:
-                    console.log(`Unhandled SMS event: ${event}`);
-            }
-        } catch (error) {
-            console.error('SMS notification error:', error.message);
-        }
-    }
-
-    sendChallanCreatedSMS(data) {
-        const message = `New traffic violation issued. Challan: ${data.challanNumber}. Fine: ₹${data.fineAmount}. Pay online to avoid penalties.`;
-
-        if (this.smsService && typeof this.smsService.sendSMS === 'function') {
-            this.smsService.sendSMS(data.citizenPhone, message);
-        } else {
-            console.log('Mock SMS (Challan Created):', { to: data.citizenPhone, message });
-        }
-    }
-
-    sendPaymentConfirmationSMS(data) {
-        const message = `Payment confirmed for Challan ${data.challanNumber}. Amount: ₹${data.amount}. Thank you.`;
-
-        if (this.smsService && typeof this.smsService.sendSMS === 'function') {
-            this.smsService.sendSMS(data.citizenPhone, message);
-        } else {
-            console.log('Mock SMS (Payment Confirmation):', { to: data.citizenPhone, message });
-        }
-    }
-}
-
-class DatabaseLogObserver extends NotificationObserver {
-    constructor(logService) {
-        super();
-        this.logService = logService;
-    }
-
-    update(event, data) {
-        try {
-            const logEntry = {
-                timestamp: new Date(),
-                event: event,
-                challanId: data.challanId,
-                userId: data.userId,
-                details: data
-            };
-
-            if (this.logService && typeof this.logService.logActivity === 'function') {
-                this.logService.logActivity(logEntry);
-            } else {
-                console.log('Mock Log Activity:', logEntry);
-            }
-        } catch (error) {
-            console.error('Database log error:', error.message);
-        }
-    }
-}
-
-// =============================================================================
-// 4. SINGLETON PATTERN - Database Connection & Configuration
-// =============================================================================
-
-/**
- * Singleton Pattern for Database and Configuration
- * Problem: Need single instance of database connection and app configuration
- * Solution: Singleton ensures only one instance exists throughout application
- */
-
-class DatabaseConnection {
-    constructor() {
-        if (DatabaseConnection.instance) {
-            return DatabaseConnection.instance;
-        }
-
-        this.connection = null;
-        this.isConnected = false;
-        DatabaseConnection.instance = this;
-    }
-
-    static getInstance() {
-        if (!DatabaseConnection.instance) {
-            DatabaseConnection.instance = new DatabaseConnection();
-        }
-        return DatabaseConnection.instance;
-    }
-
-    async connect(connectionString) {
-        if (this.isConnected) {
-            return this.connection;
-        }
-
-        try {
-            const mongoose = require('mongoose');
-            this.connection = await mongoose.connect(connectionString);
-            this.isConnected = true;
-            console.log('Database connected successfully');
-            return this.connection;
-        } catch (error) {
-            console.error('Database connection failed:', error);
-            throw error;
-        }
-    }
-
-    getConnection() {
-        if (!this.isConnected) {
-            throw new Error('Database not connected. Call connect() first.');
-        }
-        return this.connection;
-    }
-
-    async disconnect() {
-        if (this.isConnected) {
-            await this.connection.disconnect();
-            this.isConnected = false;
-            this.connection = null;
-        }
-    }
-}
-
-class ConfigurationManager {
-    constructor() {
-        if (ConfigurationManager.instance) {
-            return ConfigurationManager.instance;
-        }
-
-        this.config = {};
-        this.loadConfiguration();
-        ConfigurationManager.instance = this;
-    }
-
-    static getInstance() {
-        if (!ConfigurationManager.instance) {
-            ConfigurationManager.instance = new ConfigurationManager();
-        }
-        return ConfigurationManager.instance;
-    }
-
-    loadConfiguration() {
-        this.config = {
-            database: {
-                uri: process.env.MONGO_URI,
-                options: {
-                    useNewUrlParser: true,
-                    useUnifiedTopology: true
-                }
-            },
-            jwt: {
-                secret: process.env.JWT_SECRET,
-                expiresIn: process.env.JWT_EXPIRES_IN || '30d'
-            },
-            email: {
-                host: process.env.EMAIL_HOST,
-                port: process.env.EMAIL_PORT,
-                user: process.env.EMAIL_USER,
-                password: process.env.EMAIL_PASSWORD
-            },
-            app: {
-                port: process.env.PORT || 5001,
-                environment: process.env.NODE_ENV || 'development'
-            }
-        };
-    }
-
-    get(key) {
-        const keys = key.split('.');
-        let value = this.config;
-
-        for (const k of keys) {
-            value = value[k];
-            if (value === undefined) break;
-        }
-
-        return value;
-    }
-
-    set(key, value) {
-        const keys = key.split('.');
-        let current = this.config;
-
-        for (let i = 0; i < keys.length - 1; i++) {
-            if (!current[keys[i]]) {
-                current[keys[i]] = {};
-            }
-            current = current[keys[i]];
-        }
-
-        current[keys[keys.length - 1]] = value;
-    }
-}
-
-// =============================================================================
-// 5. ADAPTER PATTERN - Payment Gateway Integration
-// =============================================================================
-
-/**
- * Adapter Pattern for Payment Gateways
- * Problem: Different payment gateways have different APIs
- * Solution: Adapter pattern creates uniform interface for different gateways
- */
-
-// Target Interface (what our application expects)
-class PaymentGatewayInterface {
-    processPayment(paymentData) {
-        throw new Error("processPayment method must be implemented");
-    }
-
-    refundPayment(transactionId, amount) {
-        throw new Error("refundPayment method must be implemented");
-    }
-
-    getTransactionStatus(transactionId) {
-        throw new Error("getTransactionStatus method must be implemented");
-    }
-}
-
-// Adaptee (external API - Stripe)
-class StripeAPI {
-    createCharge(amount, currency, source, description) {
-        // Simulate Stripe API call
-        return {
-            id: 'ch_' + Math.random().toString(36).substr(2, 9),
-            amount: amount * 100, // Stripe uses cents
-            currency,
-            status: 'succeeded',
-            created: Math.floor(Date.now() / 1000)
-        };
-    }
-
-    createRefund(chargeId, amount) {
-        return {
-            id: 're_' + Math.random().toString(36).substr(2, 9),
-            charge: chargeId,
-            amount: amount * 100,
-            status: 'succeeded'
-        };
-    }
-
-    retrieveCharge(chargeId) {
-        return {
-            id: chargeId,
-            status: 'succeeded',
-            amount: 50000, // $500 in cents
-            currency: 'usd'
-        };
-    }
-}
-
-// Adapter
-class StripeAdapter extends PaymentGatewayInterface {
-    constructor() {
-        super();
-        this.stripeAPI = new StripeAPI();
-    }
-
-    processPayment(paymentData) {
-        try {
-            const { amount, currency = 'usd', cardToken, description } = paymentData;
-
-            const stripeResponse = this.stripeAPI.createCharge(
-                amount,
-                currency,
-                cardToken,
-                description
-            );
-
-            return {
-                success: true,
-                transactionId: stripeResponse.id,
-                amount: amount,
-                currency: stripeResponse.currency,
-                status: stripeResponse.status,
-                gateway: 'stripe',
-                processedAt: new Date()
-            };
-        } catch (error) {
-            return {
-                success: false,
-                error: error.message,
-                gateway: 'stripe'
-            };
-        }
-    }
-
-    refundPayment(transactionId, amount) {
-        try {
-            const refundResponse = this.stripeAPI.createRefund(transactionId, amount);
-
-            return {
-                success: true,
-                refundId: refundResponse.id,
-                amount: amount,
-                status: refundResponse.status,
-                gateway: 'stripe'
-            };
-        } catch (error) {
-            return {
-                success: false,
-                error: error.message,
-                gateway: 'stripe'
-            };
-        }
-    }
-
-    getTransactionStatus(transactionId) {
-        try {
-            const charge = this.stripeAPI.retrieveCharge(transactionId);
-
-            return {
-                transactionId: charge.id,
-                status: charge.status,
-                amount: charge.amount / 100, // Convert from cents
-                currency: charge.currency,
-                gateway: 'stripe'
-            };
-        } catch (error) {
-            return {
-                success: false,
-                error: error.message,
-                gateway: 'stripe'
-            };
-        }
-    }
-}
-
-// Another Adaptee (PayPal API)
-class PayPalAPI {
-    executePayment(paymentId, payerId) {
-        return {
-            id: paymentId,
-            state: 'approved',
-            transactions: [{
-                amount: { total: '500.00', currency: 'USD' },
-                related_resources: [{
-                    sale: {
-                        id: 'sale_' + Math.random().toString(36).substr(2, 9),
-                        state: 'completed'
-                    }
-                }]
-            }]
-        };
-    }
-
-    refundSale(saleId, amount) {
-        return {
-            id: 'refund_' + Math.random().toString(36).substr(2, 9),
-            state: 'completed',
-            amount: { total: amount.toString(), currency: 'USD' }
-        };
-    }
-}
-
-// Another Adapter
-class PayPalAdapter extends PaymentGatewayInterface {
-    constructor() {
-        super();
-        this.paypalAPI = new PayPalAPI();
-    }
-
-    processPayment(paymentData) {
-        try {
-            const { paymentId, payerId } = paymentData;
-
-            const paypalResponse = this.paypalAPI.executePayment(paymentId, payerId);
-
-            return {
-                success: true,
-                transactionId: paypalResponse.transactions[0].related_resources[0].sale.id,
-                amount: parseFloat(paypalResponse.transactions[0].amount.total),
-                currency: paypalResponse.transactions[0].amount.currency.toLowerCase(),
-                status: paypalResponse.state,
-                gateway: 'paypal',
-                processedAt: new Date()
-            };
-        } catch (error) {
-            return {
-                success: false,
-                error: error.message,
-                gateway: 'paypal'
-            };
-        }
-    }
-
-    refundPayment(transactionId, amount) {
-        try {
-            const refundResponse = this.paypalAPI.refundSale(transactionId, amount);
-
-            return {
-                success: true,
-                refundId: refundResponse.id,
-                amount: parseFloat(refundResponse.amount.total),
-                status: refundResponse.state,
-                gateway: 'paypal'
-            };
-        } catch (error) {
-            return {
-                success: false,
-                error: error.message,
-                gateway: 'paypal'
-            };
-        }
-    }
-
-    getTransactionStatus(transactionId) {
-        // Simplified for demo
-        return {
-            transactionId,
-            status: 'completed',
-            amount: 500.00,
-            currency: 'usd',
-            gateway: 'paypal'
-        };
-    }
-}
-
-// Payment Gateway Factory (combining Factory + Adapter patterns)
-class PaymentGatewayFactory {
-    static createGateway(gatewayType) {
-        switch (gatewayType.toLowerCase()) {
-            case 'stripe':
-                return new StripeAdapter();
-            case 'paypal':
-                return new PayPalAdapter();
-            default:
-                throw new Error(`Unsupported payment gateway: ${gatewayType}`);
-        }
-    }
-}
-
-// =============================================================================
-// 6. FACADE PATTERN - Simplified Interface for Complex Operations
-// =============================================================================
-
-/**
- * Facade Pattern for E-Challan Management
- * Problem: Complex interactions between multiple subsystems for challan operations
- * Solution: Facade provides simplified interface to coordinate multiple operations
- */
-
-class EChallanFacade {
-    constructor() {
-        this.userManager = new (require('./ClassHierarchy').UserManager)();
-        this.violationManager = new (require('./ClassHierarchy').ViolationManager)();
-        this.paymentProcessor = new PaymentProcessor();
-        this.notificationSubject = new ChallanNotificationSubject();
-
-        // Setup notification observers
-        this.setupNotificationObservers();
-    }
-
-    setupNotificationObservers() {
-        try {
-            let emailService, smsService, logService;
-
-            try {
-                emailService = require('../utils/emailService');
-            } catch (error) {
-                emailService = {
-                    sendEmail: (emailContent) => {
-                        console.log('📧 Mock Email:', emailContent);
-                        return Promise.resolve({ success: true });
-                    }
-                };
-            }
-
-            try {
-                smsService = require('../utils/smsService');
-            } catch (error) {
-                smsService = {
-                    sendSMS: (phone, message) => {
-                        console.log('📱 Mock SMS:', { phone, message });
-                        return Promise.resolve({ success: true });
-                    }
-                };
-            }
-
-            try {
-                logService = require('../utils/logService');
-            } catch (error) {
-                logService = {
-                    logActivity: (logEntry) => {
-                        console.log('📝 Mock Log:', logEntry);
-                        return Promise.resolve({ success: true });
-                    }
-                };
-            }
-
-            this.notificationSubject.addObserver(new EmailNotificationObserver(emailService));
-            this.notificationSubject.addObserver(new SMSNotificationObserver(smsService));
-            this.notificationSubject.addObserver(new DatabaseLogObserver(logService));
-
-            console.log('✅ Notification observers setup successfully');
-        } catch (error) {
-            console.error('❌ Error setting up notification observers:', error.message);
-        }
-    }
-
-    // FIXED: Real MongoDB integration for challan creation
-    async createChallan(officerId, violationData) {
-        try {
-            // 1. Validate officer permissions
-            const officer = await User.findById(officerId);
-            if (!officer) {
-                throw new Error('Officer not found');
-            }
-
-            const officerOOP = officer.toOOPInstance();
-            if (!officerOOP.getPermissions().includes('create_challans')) {
-                throw new Error('Officer not authorized to create challans');
-            }
-
-            // 2. Find citizen
-            const citizen = await User.findOne({ email: violationData.citizenEmail, role: 'citizen' });
-            if (!citizen) {
-                throw new Error('Citizen not found');
-            }
-
-            // 3. Create violation using factory pattern
-            const violation = ViolationFactory.createViolation({
-                ...violationData,
-                citizenId: citizen._id.toString(),
-                officerId: officerId
-            });
-
-            // 4. Process violation and get calculated fine
-            const processedViolation = violation.processViolation();
-
-            // 5. REAL MongoDB save using the integrated model
-            const challanDoc = new Challan({
-                citizenId: citizen._id,
-                officerId: officerId,
-                vehicleNumber: violationData.vehicleNumber,
-                violationType: processedViolation.violationType,
-                location: violationData.location,
-                description: violationData.description,
-                fineAmount: processedViolation.fineAmount,
-
-                // Violation-specific fields based on type
-                speedLimit: violationData.speedLimit,
-                actualSpeed: violationData.actualSpeed,
-                radarReading: violationData.radarReading,
-                zoneType: violationData.zoneType,
-                duration: violationData.duration,
-                passengerCount: violationData.passengerCount || 1,
-                vehicleType: violationData.vehicleType,
-                intersectionId: violationData.intersectionId,
-                cameraId: violationData.cameraId,
-                timeAfterRed: violationData.timeAfterRed,
-
-                evidenceUrl: violationData.evidenceUrl,
-                dateTime: new Date()
-            });
-
-            const savedChallan = await challanDoc.save();
-
-            // 6. Send notifications using Observer pattern
-            this.notificationSubject.notifyObservers('challan_created', {
-                challanId: savedChallan._id.toString(),
-                challanNumber: savedChallan.challanNumber,
-                citizenEmail: citizen.email,
-                citizenPhone: citizen.phone,
-                officerId: officerId,
-                fineAmount: savedChallan.fineAmount,
-                violationType: savedChallan.violationType
-            });
-
-            return {
-                success: true,
-                challan: savedChallan.toJSON(),
-                message: 'Challan created successfully and saved to database'
-            };
-
-        } catch (error) {
-            console.error('Error creating challan:', error);
-            return {
-                success: false,
-                error: error.message
-            };
-        }
-    }
-
-    // FIXED: Real MongoDB integration for payment processing
-    async processPayment(citizenId, challanId, paymentData) {
-        try {
-            // 1. Validate citizen
-            const citizen = await User.findById(citizenId);
-            if (!citizen) {
-                throw new Error('Citizen not found');
-            }
-
-            // 2. Find challan in database
-            const challan = await Challan.findById(challanId);
-            if (!challan) {
-                throw new Error('Challan not found');
-            }
-
-            if (challan.citizenId.toString() !== citizenId) {
-                throw new Error('Unauthorized access to challan');
-            }
-
-            if (challan.status === 'paid') {
-                throw new Error('Challan already paid');
-            }
-
-            // 3. Process payment using Strategy pattern
-            const paymentResult = this.paymentProcessor.processPayment(
-                challan.fineAmount,
-                paymentData.details,
-                paymentData.method
-            );
-
-            if (!paymentResult.success) {
-                throw new Error('Payment processing failed: ' + paymentResult.error);
-            }
-
-            // 4. Save payment record to database
-            const paymentDoc = new Payment({
-                transactionId: paymentResult.transactionId,
-                challanId: challan._id,
-                citizenId: citizenId,
-                amount: challan.fineAmount,
-                fee: paymentResult.fee,
-                totalAmount: paymentResult.amount,
-                paymentMethod: paymentData.method,
-                gateway: paymentResult.gateway,
-                gatewayTransactionId: paymentResult.transactionId,
-                status: 'completed',
-                paymentDetails: {
-                    cardLast4: paymentData.details.cardNumber ? paymentData.details.cardNumber.slice(-4) : null,
-                    upiId: paymentData.details.upiId
-                }
-            });
-
-            const savedPayment = await paymentDoc.save();
-
-            // 5. Update challan status
-            challan.status = 'paid';
-            challan.paymentDate = new Date();
-            await challan.save();
-
-            // 6. Send notifications using Observer pattern
-            this.notificationSubject.notifyObservers('payment_received', {
-                challanId: challan._id.toString(),
-                challanNumber: challan.challanNumber,
-                citizenEmail: citizen.email,
-                citizenPhone: citizen.phone,
-                amount: paymentResult.amount,
-                transactionId: paymentResult.transactionId
-            });
-
-            return {
-                success: true,
-                payment: savedPayment.toJSON(),
-                challan: challan.toJSON(),
-                message: 'Payment processed successfully and saved to database'
-            };
-
-        } catch (error) {
-            console.error('Error processing payment:', error);
-            return {
-                success: false,
-                error: error.message
-            };
-        }
-    }
-
-    // FIXED: Real MongoDB integration for dashboard
-    async getUserDashboard(userId) {
-        try {
-            const user = await User.findById(userId);
-            if (!user) {
-                throw new Error('User not found');
-            }
-
-            const userOOP = user.toOOPInstance();
-            let dashboardData = {};
-
-            if (user.role === 'citizen') {
-                // Get citizen's challans from database
-                const challans = await Challan.find({ citizenId: userId });
-
-                dashboardData = {
-                    role: 'citizen',
-                    totalChallans: challans.length,
-                    pendingChallans: challans.filter(c => c.status === 'pending').length,
-                    paidChallans: challans.filter(c => c.status === 'paid').length,
-                    totalFineAmount: challans.reduce((sum, c) => sum + c.fineAmount, 0),
-                    recentChallans: challans.slice(-5).map(c => c.toJSON())
-                };
-
-            } else if (user.role === 'officer') {
-                // Get officer's issued challans from database
-                const challans = await Challan.find({ officerId: userId });
-                const today = new Date().toDateString();
-
-                // Get payment data for collection amount
-                const challanIds = challans.map(c => c._id);
-                const payments = await Payment.find({
-                    challanId: { $in: challanIds },
-                    status: 'completed'
-                });
-
-                dashboardData = {
-                    role: 'officer',
-<<<<<<< HEAD
-                    issuedChallans: challans.length,           // ← Must be 'issuedChallans', not 'totalIssued'
-=======
-                    issuedChallans: challans.length,           // ← Changed from totalIssued
->>>>>>> cf741ff3
-                    todayChallans: challans.filter(c =>
-                        new Date(c.dateTime).toDateString() === today
-                    ).length,
-                    thisMonthChallans: challans.filter(c => {
-                        const challanMonth = new Date(c.dateTime).getMonth();
-                        const currentMonth = new Date().getMonth();
-                        return challanMonth === currentMonth;
-                    }).length,
-<<<<<<< HEAD
-                    collectionAmount: payments.reduce((sum, p) => sum + p.amount, 0), // ← This is missing
-=======
-                    collectionAmount: payments.reduce((sum, p) => sum + p.amount, 0), // ← Added this
->>>>>>> cf741ff3
-                    recentChallans: challans.slice(-5).map(c => c.toJSON())
-                };
-            }
-
-            return {
-                success: true,
-                user: userOOP.toJSON(),
-                dashboard: dashboardData,
-                message: 'Dashboard data retrieved from database'
-            };
-
-        } catch (error) {
-            console.error('Error getting dashboard:', error);
-            return {
-                success: false,
-                error: error.message
-            };
-        }
-    }
-
-    // Get all challans with pagination
-    async getAllChallans(userId, userRole, page = 1, limit = 10) {
-        try {
-            const skip = (page - 1) * limit;
-            let query = {};
-
-            // Role-based filtering
-            if (userRole === 'citizen') {
-                query.citizenId = userId;
-            } else if (userRole === 'officer') {
-                // Officers can see their own challans or all (depending on permissions)
-                query.officerId = userId;
-            }
-
-            const challans = await Challan.find(query)
-                .populate('citizenId', 'name email')
-                .populate('officerId', 'name badgeNumber')
-                .sort({ dateTime: -1 })
-                .skip(skip)
-                .limit(parseInt(limit));
-
-            const total = await Challan.countDocuments(query);
-
-            return {
-                success: true,
-                challans: challans.map(c => c.toJSON()),
-                pagination: {
-                    page: parseInt(page),
-                    limit: parseInt(limit),
-                    total,
-                    pages: Math.ceil(total / limit)
-                },
-                message: 'Challans retrieved from database'
-            };
-
-        } catch (error) {
-            console.error('Error getting challans:', error);
-            return {
-                success: false,
-                error: error.message
-            };
-        }
-    }
-
-    // Get payment history
-    async getPaymentHistory(userId, userRole) {
-        try {
-            let query = {};
-
-            if (userRole === 'citizen') {
-                query.citizenId = userId;
-            }
-
-            const payments = await Payment.find(query)
-                .populate('challanId', 'challanNumber vehicleNumber violationType')
-                .sort({ paymentDate: -1 });
-
-            return {
-                success: true,
-                payments: payments.map(p => p.toJSON()),
-                message: 'Payment history retrieved from database'
-            };
-
-        } catch (error) {
-            console.error('Error getting payment history:', error);
-            return {
-                success: false,
-                error: error.message
-            };
-        }
-    }
-}
-
-// =============================================================================
-// 7. DECORATOR PATTERN - Adding Features to User Permissions
-// =============================================================================
-
-/**
- * Decorator Pattern for User Permissions
- * Problem: Need to dynamically add/remove permissions and features to users
- * Solution: Decorator pattern allows adding behavior without modifying original classes
- */
-
-// Base Component (User Wrapper)
-class UserPermissionComponent {
-    constructor(user) {
-        this.user = user;
-    }
-
-    getPermissions() {
-        return this.user.getPermissions();
-    }
-
-    getDashboardData() {
-        return this.user.getDashboardData();
-    }
-
-    canPerformAction(action) {
-        return this.getPermissions().includes(action);
-    }
-
-    getUser() {
-        return this.user;
-    }
-}
-
-// Base Decorator
-class UserPermissionDecorator extends UserPermissionComponent {
-    constructor(userComponent) {
-        super(userComponent.getUser());
-        this.wrappedComponent = userComponent;
-    }
-
-    getPermissions() {
-        return this.wrappedComponent.getPermissions();
-    }
-
-    getDashboardData() {
-        return this.wrappedComponent.getDashboardData();
-    }
-}
-
-// Concrete Decorators
-class SupervisorPermissionDecorator extends UserPermissionDecorator {
-    constructor(userComponent) {
-        super(userComponent);
-        this.additionalPermissions = [
-            'view_team_performance',
-            'assign_cases',
-            'approve_disputes',
-            'generate_team_reports'
-        ];
-    }
-
-    getPermissions() {
-        const basePermissions = super.getPermissions();
-        return [...basePermissions, ...this.additionalPermissions];
-    }
-
-    async getDashboardData() {
-        const baseDashboard = await super.getDashboardData();
-
-        return {
-            ...baseDashboard,
-            supervisorFeatures: {
-                teamMembers: 5,
-                pendingApprovals: 3,
-                teamPerformance: 85
-            }
-        };
-    }
-
-    getTeamMembers() {
-        // Supervisor-specific functionality
-        return ['officer1', 'officer2', 'officer3'];
-    }
-}
-
-class TemporaryAccessDecorator extends UserPermissionDecorator {
-    constructor(userComponent, temporaryPermissions, expiryDate) {
-        super(userComponent);
-        this.temporaryPermissions = temporaryPermissions;
-        this.expiryDate = expiryDate;
-    }
-
-    getPermissions() {
-        const basePermissions = super.getPermissions();
-
-        // Check if temporary access has expired
-        if (new Date() > this.expiryDate) {
-            return basePermissions;
-        }
-
-        return [...basePermissions, ...this.temporaryPermissions];
-    }
-
-    async getDashboardData() {
-        const baseDashboard = await super.getDashboardData();
-
-        if (new Date() <= this.expiryDate) {
-            return {
-                ...baseDashboard,
-                temporaryAccess: {
-                    permissions: this.temporaryPermissions,
-                    expiresAt: this.expiryDate,
-                    isActive: true
-                }
-            };
-        }
-
-        return baseDashboard;
-    }
-
-    isTemporaryAccessActive() {
-        return new Date() <= this.expiryDate;
-    }
-}
-
-class AuditTrailDecorator extends UserPermissionDecorator {
-    constructor(userComponent, auditService) {
-        super(userComponent);
-        this.auditService = auditService;
-        this.actionLog = [];
-    }
-
-    canPerformAction(action) {
-        const canPerform = super.canPerformAction(action);
-
-        // Log the permission check
-        this.logAction('permission_check', {
-            action: action,
-            result: canPerform,
-            timestamp: new Date(),
-            userId: this.user.getId()
-        });
-
-        return canPerform;
-    }
-
-    async getDashboardData() {
-        const dashboardData = await super.getDashboardData();
-
-        // Log dashboard access
-        this.logAction('dashboard_access', {
-            timestamp: new Date(),
-            userId: this.user.getId()
-        });
-
-        return {
-            ...dashboardData,
-            auditInfo: {
-                totalActions: this.actionLog.length,
-                lastAction: this.actionLog[this.actionLog.length - 1]
-            }
-        };
-    }
-
-    logAction(actionType, details) {
-        const logEntry = {
-            actionType,
-            details,
-            timestamp: new Date()
-        };
-
-        this.actionLog.push(logEntry);
-
-        // Send to audit service
-        if (this.auditService) {
-            this.auditService.logUserAction(logEntry);
-        }
-    }
-
-    getActionLog() {
-        return this.actionLog;
-    }
-}
-
-class FeatureToggleDecorator extends UserPermissionDecorator {
-    constructor(userComponent, enabledFeatures = []) {
-        super(userComponent);
-        this.enabledFeatures = new Set(enabledFeatures);
-    }
-
-    getPermissions() {
-        const basePermissions = super.getPermissions();
-        const filteredPermissions = basePermissions.filter(permission =>
-            this.isFeatureEnabled(permission)
-        );
-
-        return filteredPermissions;
-    }
-
-    async getDashboardData() {
-        const baseDashboard = await super.getDashboardData();
-
-        // Filter dashboard features based on enabled features
-        const filteredDashboard = { ...baseDashboard };
-
-        if (!this.isFeatureEnabled('advanced_reports')) {
-            delete filteredDashboard.reports;
-        }
-
-        if (!this.isFeatureEnabled('notifications')) {
-            delete filteredDashboard.notifications;
-        }
-
-        return {
-            ...filteredDashboard,
-            enabledFeatures: Array.from(this.enabledFeatures)
-        };
-    }
-
-    isFeatureEnabled(feature) {
-        return this.enabledFeatures.has(feature) || this.enabledFeatures.has('*');
-    }
-
-    enableFeature(feature) {
-        this.enabledFeatures.add(feature);
-    }
-
-    disableFeature(feature) {
-        this.enabledFeatures.delete(feature);
-    }
-}
-
-// Permission Decorator Factory
-class PermissionDecoratorFactory {
-    static createDecoratedUser(user, decoratorConfigs = []) {
-        let decoratedUser = new UserPermissionComponent(user);
-
-        decoratorConfigs.forEach(config => {
-            switch (config.type) {
-                case 'supervisor':
-                    decoratedUser = new SupervisorPermissionDecorator(decoratedUser);
-                    break;
-                case 'temporary':
-                    decoratedUser = new TemporaryAccessDecorator(
-                        decoratedUser,
-                        config.permissions,
-                        config.expiryDate
-                    );
-                    break;
-                case 'audit':
-                    decoratedUser = new AuditTrailDecorator(decoratedUser, config.auditService);
-                    break;
-                case 'feature_toggle':
-                    decoratedUser = new FeatureToggleDecorator(decoratedUser, config.features);
-                    break;
-            }
-        });
-
-        return decoratedUser;
-    }
-}
-
-// Usage Example for Decorator Pattern
-class UserPermissionManager {
-    static setupUserWithDecorators(user, userRole, specialAccess = []) {
-        const decoratorConfigs = [];
-
-        // Add supervisor permissions for senior officers
-        if (userRole === 'officer' && specialAccess.includes('supervisor')) {
-            decoratorConfigs.push({ type: 'supervisor' });
-        }
-
-        // Add temporary access for specific scenarios
-        if (specialAccess.includes('temporary_admin')) {
-            decoratorConfigs.push({
-                type: 'temporary',
-                permissions: ['delete_challans', 'modify_fines'],
-                expiryDate: new Date(Date.now() + 7 * 24 * 60 * 60 * 1000) // 7 days
-            });
-        }
-
-        // Add audit trail for admin users
-        if (userRole === 'admin') {
-            decoratorConfigs.push({
-                type: 'audit',
-                auditService: require('../services/auditService')
-            });
-        }
-
-        // Add feature toggles based on user preferences
-        if (specialAccess.includes('beta_features')) {
-            decoratorConfigs.push({
-                type: 'feature_toggle',
-                features: ['advanced_search', 'bulk_operations', 'analytics_dashboard']
-            });
-        }
-
-        return PermissionDecoratorFactory.createDecoratedUser(user, decoratorConfigs);
-    }
-}
-
-// =============================================================================
-// EXPORT ALL PATTERN IMPLEMENTATIONS
-// =============================================================================
-
-module.exports = {
-    // Factory Pattern
-    ViolationFactory,
-
-    // Strategy Pattern
-    PaymentStrategy,
-    CreditCardPaymentStrategy,
-    DebitCardPaymentStrategy,
-    UPIPaymentStrategy,
-    PaymentProcessor,
-
-    // Observer Pattern
-    ChallanNotificationSubject,
-    NotificationObserver,
-    EmailNotificationObserver,
-    SMSNotificationObserver,
-    DatabaseLogObserver,
-
-    // Singleton Pattern
-    DatabaseConnection,
-    ConfigurationManager,
-
-    // Adapter Pattern
-    PaymentGatewayInterface,
-    StripeAdapter,
-    PayPalAdapter,
-    PaymentGatewayFactory,
-
-    // Facade Pattern
-    EChallanFacade,
-
-    // Decorator Pattern
-    UserPermissionComponent,
-    UserPermissionDecorator,
-    SupervisorPermissionDecorator,
-    TemporaryAccessDecorator,
-    AuditTrailDecorator,
-    FeatureToggleDecorator,
-    PermissionDecoratorFactory,
-    UserPermissionManager
+﻿// =============================================================================
+// 1. FACTORY PATTERN - Creating Different Types of Violations
+// =============================================================================
+
+/**
+ * Violation Factory
+ * Problem: Need to create different violation types without coupling client code to specific classes
+ * Solution: Factory pattern encapsulates object creation logic
+ */
+const { SpeedingViolation, ParkingViolation, HelmetViolation, RedLightViolation, MobileUsageViolation, GenericViolation, UserManager, ViolationManager } = require('./ClassHierarchy');
+const User = require('../models/User');
+const Challan = require('../models/Challan');
+const { Payment } = require('../models/Payment');
+
+class ViolationFactory {
+    static createViolation(violationData) {
+        const { violationType, ...data } = violationData;
+
+        switch (violationType.toLowerCase()) {
+            case 'speeding':
+                return new SpeedingViolation(data);
+            case 'wrong parking':
+            case 'parking':
+                return new ParkingViolation(data);
+            case 'no helmet':
+            case 'helmet':
+                return new HelmetViolation(data);
+            case 'red light':
+            case 'red light violation':
+                return new RedLightViolation(data);
+            case 'mobile phone usage':
+            case 'mobile usage':
+                return new MobileUsageViolation(data);
+            case 'other':  
+                return new GenericViolation(data);
+            default:
+                throw new Error(`Unknown violation type: ${violationType}`);
+        }
+    }
+
+    static getSupportedViolationTypes() {
+        return ['speeding', 'wrong parking', 'no helmet', 'red light'];
+    }
+
+    static getViolationInfo(violationType) {
+        const infoMap = {
+            'speeding': { baseMinFine: 500, maxFine: 1000, description: 'Exceeding speed limit' },
+            'wrong parking': { baseMinFine: 100, maxFine: 1500, description: 'Parking in restricted area' },
+            'no helmet': { baseMinFine: 300, maxFine: 900, description: 'Riding without helmet' },
+            'red light': { baseMinFine: 1000, maxFine: 1500, description: 'Running red light' }
+        };
+
+        return infoMap[violationType.toLowerCase()];
+    }
+}
+
+// =============================================================================
+// 2. STRATEGY PATTERN - Different Payment Processing Methods
+// =============================================================================
+
+/**
+ * Payment Strategy Interface
+ * Problem: Need to support multiple payment methods with different processing logic
+ * Solution: Strategy pattern allows switching payment algorithms at runtime
+ */
+
+// Abstract Strategy
+class PaymentStrategy {
+    processPayment(amount, paymentDetails) {
+        throw new Error("processPayment method must be implemented");
+    }
+
+    validatePaymentDetails(paymentDetails) {
+        throw new Error("validatePaymentDetails method must be implemented");
+    }
+
+    getTransactionFee(amount) {
+        throw new Error("getTransactionFee method must be implemented");
+    }
+}
+
+// Concrete Strategies
+class CreditCardPaymentStrategy extends PaymentStrategy {
+    processPayment(amount, paymentDetails) {
+        this.validatePaymentDetails(paymentDetails);
+
+        const fee = this.getTransactionFee(amount);
+        const totalAmount = amount + fee;
+
+        // Simulate credit card processing
+        const transactionId = 'CC_' + Date.now() + '_' + Math.random().toString(36).substr(2, 9);
+
+        return {
+            success: true,
+            transactionId,
+            amount: totalAmount,
+            fee,
+            paymentMethod: 'credit_card',
+            processedAt: new Date(),
+            gateway: 'stripe'
+        };
+    }
+
+    validatePaymentDetails(paymentDetails) {
+        const { cardNumber, expiryDate, cvv, holderName } = paymentDetails;
+
+        if (!cardNumber || cardNumber.length < 16) {
+            throw new Error('Invalid card number');
+        }
+        if (!cvv || cvv.length < 3) {
+            throw new Error('Invalid CVV');
+        }
+        if (!holderName) {
+            throw new Error('Card holder name required');
+        }
+    }
+
+    getTransactionFee(amount) {
+        return Math.max(amount * 0.029, 10); // 2.9% or minimum $10
+    }
+}
+
+class DebitCardPaymentStrategy extends PaymentStrategy {
+    processPayment(amount, paymentDetails) {
+        this.validatePaymentDetails(paymentDetails);
+
+        const fee = this.getTransactionFee(amount);
+        const totalAmount = amount + fee;
+
+        const transactionId = 'DC_' + Date.now() + '_' + Math.random().toString(36).substr(2, 9);
+
+        return {
+            success: true,
+            transactionId,
+            amount: totalAmount,
+            fee,
+            paymentMethod: 'debit_card',
+            processedAt: new Date(),
+            gateway: 'razorpay'
+        };
+    }
+
+    validatePaymentDetails(paymentDetails) {
+        const { cardNumber, pin, holderName } = paymentDetails;
+
+        if (!cardNumber || cardNumber.length < 16) {
+            throw new Error('Invalid card number');
+        }
+        if (!pin || pin.length !== 4) {
+            throw new Error('Invalid PIN');
+        }
+    }
+
+    getTransactionFee(amount) {
+        return Math.min(amount * 0.015, 25); // 1.5% or maximum $25
+    }
+}
+
+class UPIPaymentStrategy extends PaymentStrategy {
+    processPayment(amount, paymentDetails) {
+        this.validatePaymentDetails(paymentDetails);
+
+        const fee = this.getTransactionFee(amount);
+        const totalAmount = amount + fee;
+
+        const transactionId = 'UPI_' + Date.now() + '_' + Math.random().toString(36).substr(2, 9);
+
+        return {
+            success: true,
+            transactionId,
+            amount: totalAmount,
+            fee,
+            paymentMethod: 'upi',
+            processedAt: new Date(),
+            gateway: 'payu'
+        };
+    }
+
+    validatePaymentDetails(paymentDetails) {
+        const { upiId, pin } = paymentDetails;
+
+        if (!upiId || !upiId.includes('@')) {
+            throw new Error('Invalid UPI ID');
+        }
+        if (!pin || pin.length !== 4) {
+            throw new Error('Invalid UPI PIN');
+        }
+    }
+
+    getTransactionFee(amount) {
+        return 0; // UPI is typically free
+    }
+}
+
+// Payment Context Class
+class PaymentProcessor {
+    constructor() {
+        this.strategy = null;
+    }
+
+    setPaymentStrategy(strategy) {
+        this.strategy = strategy;
+    }
+
+    processPayment(amount, paymentDetails, paymentMethod) {
+        // Set strategy based on payment method
+        switch (paymentMethod) {
+            case 'credit_card':
+                this.setPaymentStrategy(new CreditCardPaymentStrategy());
+                break;
+            case 'debit_card':
+                this.setPaymentStrategy(new DebitCardPaymentStrategy());
+                break;
+            case 'upi':
+                this.setPaymentStrategy(new UPIPaymentStrategy());
+                break;
+            default:
+                throw new Error(`Unsupported payment method: ${paymentMethod}`);
+        }
+
+        return this.strategy.processPayment(amount, paymentDetails);
+    }
+}
+
+// =============================================================================
+// 3. OBSERVER PATTERN - Notification System
+// =============================================================================
+
+/**
+ * Observer Pattern for Notifications
+ * Problem: Need to notify multiple parties when challan status changes
+ * Solution: Observer pattern decouples notification logic from business logic
+ */
+
+// Subject (Observable)
+class ChallanNotificationSubject {
+    constructor() {
+        this.observers = [];
+    }
+
+    addObserver(observer) {
+        this.observers.push(observer);
+    }
+
+    removeObserver(observer) {
+        this.observers = this.observers.filter(obs => obs !== observer);
+    }
+
+    notifyObservers(event, data) {
+        this.observers.forEach(observer => {
+            try {
+                observer.update(event, data);
+            } catch (error) {
+                console.error('Observer notification error:', error.message);
+            }
+        });
+    }
+}
+
+// Observer Interface
+class NotificationObserver {
+    update(event, data) {
+        throw new Error("update method must be implemented");
+    }
+}
+
+// Concrete Observers
+class EmailNotificationObserver extends NotificationObserver {
+    constructor(emailService) {
+        super();
+        this.emailService = emailService;
+    }
+
+    update(event, data) {
+        try {
+            switch (event) {
+                case 'challan_created':
+                    this.sendChallanCreatedEmail(data);
+                    break;
+                case 'payment_received':
+                    this.sendPaymentConfirmationEmail(data);
+                    break;
+                case 'challan_disputed':
+                    this.sendDisputeNotificationEmail(data);
+                    break;
+                default:
+                    console.log(`Unhandled email event: ${event}`);
+            }
+        } catch (error) {
+            console.error('Email notification error:', error.message);
+        }
+    }
+
+    sendChallanCreatedEmail(data) {
+        const emailContent = {
+            to: data.citizenEmail,
+            subject: 'New Traffic Violation - E-Challan Issued',
+            template: 'challan_created',
+            data: data
+        };
+
+        if (this.emailService && typeof this.emailService.sendEmail === 'function') {
+            this.emailService.sendEmail(emailContent);
+        } else {
+            console.log('Mock Email (Challan Created):', emailContent);
+        }
+    }
+
+    sendPaymentConfirmationEmail(data) {
+        const emailContent = {
+            to: data.citizenEmail,
+            subject: 'Payment Confirmation - E-Challan',
+            template: 'payment_confirmation',
+            data: data
+        };
+
+        if (this.emailService && typeof this.emailService.sendEmail === 'function') {
+            this.emailService.sendEmail(emailContent);
+        } else {
+            console.log('Mock Email (Payment Confirmation):', emailContent);
+        }
+    }
+
+    sendDisputeNotificationEmail(data) {
+        const emailContent = {
+            to: data.officerEmail,
+            subject: 'Challan Disputed - Review Required',
+            template: 'challan_disputed',
+            data: data
+        };
+
+        if (this.emailService && typeof this.emailService.sendEmail === 'function') {
+            this.emailService.sendEmail(emailContent);
+        } else {
+            console.log('Mock Email (Dispute Notification):', emailContent);
+        }
+    }
+}
+
+class SMSNotificationObserver extends NotificationObserver {
+    constructor(smsService) {
+        super();
+        this.smsService = smsService;
+    }
+
+    update(event, data) {
+        try {
+            switch (event) {
+                case 'challan_created':
+                    this.sendChallanCreatedSMS(data);
+                    break;
+                case 'payment_received':
+                    this.sendPaymentConfirmationSMS(data);
+                    break;
+                default:
+                    console.log(`Unhandled SMS event: ${event}`);
+            }
+        } catch (error) {
+            console.error('SMS notification error:', error.message);
+        }
+    }
+
+    sendChallanCreatedSMS(data) {
+        const message = `New traffic violation issued. Challan: ${data.challanNumber}. Fine: ₹${data.fineAmount}. Pay online to avoid penalties.`;
+
+        if (this.smsService && typeof this.smsService.sendSMS === 'function') {
+            this.smsService.sendSMS(data.citizenPhone, message);
+        } else {
+            console.log('Mock SMS (Challan Created):', { to: data.citizenPhone, message });
+        }
+    }
+
+    sendPaymentConfirmationSMS(data) {
+        const message = `Payment confirmed for Challan ${data.challanNumber}. Amount: ₹${data.amount}. Thank you.`;
+
+        if (this.smsService && typeof this.smsService.sendSMS === 'function') {
+            this.smsService.sendSMS(data.citizenPhone, message);
+        } else {
+            console.log('Mock SMS (Payment Confirmation):', { to: data.citizenPhone, message });
+        }
+    }
+}
+
+class DatabaseLogObserver extends NotificationObserver {
+    constructor(logService) {
+        super();
+        this.logService = logService;
+    }
+
+    update(event, data) {
+        try {
+            const logEntry = {
+                timestamp: new Date(),
+                event: event,
+                challanId: data.challanId,
+                userId: data.userId,
+                details: data
+            };
+
+            if (this.logService && typeof this.logService.logActivity === 'function') {
+                this.logService.logActivity(logEntry);
+            } else {
+                console.log('Mock Log Activity:', logEntry);
+            }
+        } catch (error) {
+            console.error('Database log error:', error.message);
+        }
+    }
+}
+
+// =============================================================================
+// 4. SINGLETON PATTERN - Database Connection & Configuration
+// =============================================================================
+
+/**
+ * Singleton Pattern for Database and Configuration
+ * Problem: Need single instance of database connection and app configuration
+ * Solution: Singleton ensures only one instance exists throughout application
+ */
+
+class DatabaseConnection {
+    constructor() {
+        if (DatabaseConnection.instance) {
+            return DatabaseConnection.instance;
+        }
+
+        this.connection = null;
+        this.isConnected = false;
+        DatabaseConnection.instance = this;
+    }
+
+    static getInstance() {
+        if (!DatabaseConnection.instance) {
+            DatabaseConnection.instance = new DatabaseConnection();
+        }
+        return DatabaseConnection.instance;
+    }
+
+    async connect(connectionString) {
+        if (this.isConnected) {
+            return this.connection;
+        }
+
+        try {
+            const mongoose = require('mongoose');
+            this.connection = await mongoose.connect(connectionString);
+            this.isConnected = true;
+            console.log('Database connected successfully');
+            return this.connection;
+        } catch (error) {
+            console.error('Database connection failed:', error);
+            throw error;
+        }
+    }
+
+    getConnection() {
+        if (!this.isConnected) {
+            throw new Error('Database not connected. Call connect() first.');
+        }
+        return this.connection;
+    }
+
+    async disconnect() {
+        if (this.isConnected) {
+            await this.connection.disconnect();
+            this.isConnected = false;
+            this.connection = null;
+        }
+    }
+}
+
+class ConfigurationManager {
+    constructor() {
+        if (ConfigurationManager.instance) {
+            return ConfigurationManager.instance;
+        }
+
+        this.config = {};
+        this.loadConfiguration();
+        ConfigurationManager.instance = this;
+    }
+
+    static getInstance() {
+        if (!ConfigurationManager.instance) {
+            ConfigurationManager.instance = new ConfigurationManager();
+        }
+        return ConfigurationManager.instance;
+    }
+
+    loadConfiguration() {
+        this.config = {
+            database: {
+                uri: process.env.MONGO_URI,
+                options: {
+                    useNewUrlParser: true,
+                    useUnifiedTopology: true
+                }
+            },
+            jwt: {
+                secret: process.env.JWT_SECRET,
+                expiresIn: process.env.JWT_EXPIRES_IN || '30d'
+            },
+            email: {
+                host: process.env.EMAIL_HOST,
+                port: process.env.EMAIL_PORT,
+                user: process.env.EMAIL_USER,
+                password: process.env.EMAIL_PASSWORD
+            },
+            app: {
+                port: process.env.PORT || 5001,
+                environment: process.env.NODE_ENV || 'development'
+            }
+        };
+    }
+
+    get(key) {
+        const keys = key.split('.');
+        let value = this.config;
+
+        for (const k of keys) {
+            value = value[k];
+            if (value === undefined) break;
+        }
+
+        return value;
+    }
+
+    set(key, value) {
+        const keys = key.split('.');
+        let current = this.config;
+
+        for (let i = 0; i < keys.length - 1; i++) {
+            if (!current[keys[i]]) {
+                current[keys[i]] = {};
+            }
+            current = current[keys[i]];
+        }
+
+        current[keys[keys.length - 1]] = value;
+    }
+}
+
+// =============================================================================
+// 5. ADAPTER PATTERN - Payment Gateway Integration
+// =============================================================================
+
+/**
+ * Adapter Pattern for Payment Gateways
+ * Problem: Different payment gateways have different APIs
+ * Solution: Adapter pattern creates uniform interface for different gateways
+ */
+
+// Target Interface (what our application expects)
+class PaymentGatewayInterface {
+    processPayment(paymentData) {
+        throw new Error("processPayment method must be implemented");
+    }
+
+    refundPayment(transactionId, amount) {
+        throw new Error("refundPayment method must be implemented");
+    }
+
+    getTransactionStatus(transactionId) {
+        throw new Error("getTransactionStatus method must be implemented");
+    }
+}
+
+// Adaptee (external API - Stripe)
+class StripeAPI {
+    createCharge(amount, currency, source, description) {
+        // Simulate Stripe API call
+        return {
+            id: 'ch_' + Math.random().toString(36).substr(2, 9),
+            amount: amount * 100, // Stripe uses cents
+            currency,
+            status: 'succeeded',
+            created: Math.floor(Date.now() / 1000)
+        };
+    }
+
+    createRefund(chargeId, amount) {
+        return {
+            id: 're_' + Math.random().toString(36).substr(2, 9),
+            charge: chargeId,
+            amount: amount * 100,
+            status: 'succeeded'
+        };
+    }
+
+    retrieveCharge(chargeId) {
+        return {
+            id: chargeId,
+            status: 'succeeded',
+            amount: 50000, // $500 in cents
+            currency: 'usd'
+        };
+    }
+}
+
+// Adapter
+class StripeAdapter extends PaymentGatewayInterface {
+    constructor() {
+        super();
+        this.stripeAPI = new StripeAPI();
+    }
+
+    processPayment(paymentData) {
+        try {
+            const { amount, currency = 'usd', cardToken, description } = paymentData;
+
+            const stripeResponse = this.stripeAPI.createCharge(
+                amount,
+                currency,
+                cardToken,
+                description
+            );
+
+            return {
+                success: true,
+                transactionId: stripeResponse.id,
+                amount: amount,
+                currency: stripeResponse.currency,
+                status: stripeResponse.status,
+                gateway: 'stripe',
+                processedAt: new Date()
+            };
+        } catch (error) {
+            return {
+                success: false,
+                error: error.message,
+                gateway: 'stripe'
+            };
+        }
+    }
+
+    refundPayment(transactionId, amount) {
+        try {
+            const refundResponse = this.stripeAPI.createRefund(transactionId, amount);
+
+            return {
+                success: true,
+                refundId: refundResponse.id,
+                amount: amount,
+                status: refundResponse.status,
+                gateway: 'stripe'
+            };
+        } catch (error) {
+            return {
+                success: false,
+                error: error.message,
+                gateway: 'stripe'
+            };
+        }
+    }
+
+    getTransactionStatus(transactionId) {
+        try {
+            const charge = this.stripeAPI.retrieveCharge(transactionId);
+
+            return {
+                transactionId: charge.id,
+                status: charge.status,
+                amount: charge.amount / 100, // Convert from cents
+                currency: charge.currency,
+                gateway: 'stripe'
+            };
+        } catch (error) {
+            return {
+                success: false,
+                error: error.message,
+                gateway: 'stripe'
+            };
+        }
+    }
+}
+
+// Another Adaptee (PayPal API)
+class PayPalAPI {
+    executePayment(paymentId, payerId) {
+        return {
+            id: paymentId,
+            state: 'approved',
+            transactions: [{
+                amount: { total: '500.00', currency: 'USD' },
+                related_resources: [{
+                    sale: {
+                        id: 'sale_' + Math.random().toString(36).substr(2, 9),
+                        state: 'completed'
+                    }
+                }]
+            }]
+        };
+    }
+
+    refundSale(saleId, amount) {
+        return {
+            id: 'refund_' + Math.random().toString(36).substr(2, 9),
+            state: 'completed',
+            amount: { total: amount.toString(), currency: 'USD' }
+        };
+    }
+}
+
+// Another Adapter
+class PayPalAdapter extends PaymentGatewayInterface {
+    constructor() {
+        super();
+        this.paypalAPI = new PayPalAPI();
+    }
+
+    processPayment(paymentData) {
+        try {
+            const { paymentId, payerId } = paymentData;
+
+            const paypalResponse = this.paypalAPI.executePayment(paymentId, payerId);
+
+            return {
+                success: true,
+                transactionId: paypalResponse.transactions[0].related_resources[0].sale.id,
+                amount: parseFloat(paypalResponse.transactions[0].amount.total),
+                currency: paypalResponse.transactions[0].amount.currency.toLowerCase(),
+                status: paypalResponse.state,
+                gateway: 'paypal',
+                processedAt: new Date()
+            };
+        } catch (error) {
+            return {
+                success: false,
+                error: error.message,
+                gateway: 'paypal'
+            };
+        }
+    }
+
+    refundPayment(transactionId, amount) {
+        try {
+            const refundResponse = this.paypalAPI.refundSale(transactionId, amount);
+
+            return {
+                success: true,
+                refundId: refundResponse.id,
+                amount: parseFloat(refundResponse.amount.total),
+                status: refundResponse.state,
+                gateway: 'paypal'
+            };
+        } catch (error) {
+            return {
+                success: false,
+                error: error.message,
+                gateway: 'paypal'
+            };
+        }
+    }
+
+    getTransactionStatus(transactionId) {
+        // Simplified for demo
+        return {
+            transactionId,
+            status: 'completed',
+            amount: 500.00,
+            currency: 'usd',
+            gateway: 'paypal'
+        };
+    }
+}
+
+// Payment Gateway Factory (combining Factory + Adapter patterns)
+class PaymentGatewayFactory {
+    static createGateway(gatewayType) {
+        switch (gatewayType.toLowerCase()) {
+            case 'stripe':
+                return new StripeAdapter();
+            case 'paypal':
+                return new PayPalAdapter();
+            default:
+                throw new Error(`Unsupported payment gateway: ${gatewayType}`);
+        }
+    }
+}
+
+// =============================================================================
+// 6. FACADE PATTERN - Simplified Interface for Complex Operations
+// =============================================================================
+
+/**
+ * Facade Pattern for E-Challan Management
+ * Problem: Complex interactions between multiple subsystems for challan operations
+ * Solution: Facade provides simplified interface to coordinate multiple operations
+ */
+
+class EChallanFacade {
+    constructor() {
+        this.userManager = new (require('./ClassHierarchy').UserManager)();
+        this.violationManager = new (require('./ClassHierarchy').ViolationManager)();
+        this.paymentProcessor = new PaymentProcessor();
+        this.notificationSubject = new ChallanNotificationSubject();
+
+        // Setup notification observers
+        this.setupNotificationObservers();
+    }
+
+    setupNotificationObservers() {
+        try {
+            let emailService, smsService, logService;
+
+            try {
+                emailService = require('../utils/emailService');
+            } catch (error) {
+                emailService = {
+                    sendEmail: (emailContent) => {
+                        console.log('📧 Mock Email:', emailContent);
+                        return Promise.resolve({ success: true });
+                    }
+                };
+            }
+
+            try {
+                smsService = require('../utils/smsService');
+            } catch (error) {
+                smsService = {
+                    sendSMS: (phone, message) => {
+                        console.log('📱 Mock SMS:', { phone, message });
+                        return Promise.resolve({ success: true });
+                    }
+                };
+            }
+
+            try {
+                logService = require('../utils/logService');
+            } catch (error) {
+                logService = {
+                    logActivity: (logEntry) => {
+                        console.log('📝 Mock Log:', logEntry);
+                        return Promise.resolve({ success: true });
+                    }
+                };
+            }
+
+            this.notificationSubject.addObserver(new EmailNotificationObserver(emailService));
+            this.notificationSubject.addObserver(new SMSNotificationObserver(smsService));
+            this.notificationSubject.addObserver(new DatabaseLogObserver(logService));
+
+            console.log('✅ Notification observers setup successfully');
+        } catch (error) {
+            console.error('❌ Error setting up notification observers:', error.message);
+        }
+    }
+
+    // FIXED: Real MongoDB integration for challan creation
+    async createChallan(officerId, violationData) {
+        try {
+            // 1. Validate officer permissions
+            const officer = await User.findById(officerId);
+            if (!officer) {
+                throw new Error('Officer not found');
+            }
+
+            const officerOOP = officer.toOOPInstance();
+            if (!officerOOP.getPermissions().includes('create_challans')) {
+                throw new Error('Officer not authorized to create challans');
+            }
+
+            // 2. Find citizen
+            const citizen = await User.findOne({ email: violationData.citizenEmail, role: 'citizen' });
+            if (!citizen) {
+                throw new Error('Citizen not found');
+            }
+
+            // 3. Create violation using factory pattern
+            const violation = ViolationFactory.createViolation({
+                ...violationData,
+                citizenId: citizen._id.toString(),
+                officerId: officerId
+            });
+
+            // 4. Process violation and get calculated fine
+            const processedViolation = violation.processViolation();
+
+            // 5. REAL MongoDB save using the integrated model
+            const challanDoc = new Challan({
+                citizenId: citizen._id,
+                officerId: officerId,
+                vehicleNumber: violationData.vehicleNumber,
+                violationType: processedViolation.violationType,
+                location: violationData.location,
+                description: violationData.description,
+                fineAmount: processedViolation.fineAmount,
+
+                // Violation-specific fields based on type
+                speedLimit: violationData.speedLimit,
+                actualSpeed: violationData.actualSpeed,
+                radarReading: violationData.radarReading,
+                zoneType: violationData.zoneType,
+                duration: violationData.duration,
+                passengerCount: violationData.passengerCount || 1,
+                vehicleType: violationData.vehicleType,
+                intersectionId: violationData.intersectionId,
+                cameraId: violationData.cameraId,
+                timeAfterRed: violationData.timeAfterRed,
+
+                evidenceUrl: violationData.evidenceUrl,
+                dateTime: new Date()
+            });
+
+            const savedChallan = await challanDoc.save();
+
+            // 6. Send notifications using Observer pattern
+            this.notificationSubject.notifyObservers('challan_created', {
+                challanId: savedChallan._id.toString(),
+                challanNumber: savedChallan.challanNumber,
+                citizenEmail: citizen.email,
+                citizenPhone: citizen.phone,
+                officerId: officerId,
+                fineAmount: savedChallan.fineAmount,
+                violationType: savedChallan.violationType
+            });
+
+            return {
+                success: true,
+                challan: savedChallan.toJSON(),
+                message: 'Challan created successfully and saved to database'
+            };
+
+        } catch (error) {
+            console.error('Error creating challan:', error);
+            return {
+                success: false,
+                error: error.message
+            };
+        }
+    }
+
+    // FIXED: Real MongoDB integration for payment processing
+    async processPayment(citizenId, challanId, paymentData) {
+        try {
+            // 1. Validate citizen
+            const citizen = await User.findById(citizenId);
+            if (!citizen) {
+                throw new Error('Citizen not found');
+            }
+
+            // 2. Find challan in database
+            const challan = await Challan.findById(challanId);
+            if (!challan) {
+                throw new Error('Challan not found');
+            }
+
+            if (challan.citizenId.toString() !== citizenId) {
+                throw new Error('Unauthorized access to challan');
+            }
+
+            if (challan.status === 'paid') {
+                throw new Error('Challan already paid');
+            }
+
+            // 3. Process payment using Strategy pattern
+            const paymentResult = this.paymentProcessor.processPayment(
+                challan.fineAmount,
+                paymentData.details,
+                paymentData.method
+            );
+
+            if (!paymentResult.success) {
+                throw new Error('Payment processing failed: ' + paymentResult.error);
+            }
+
+            // 4. Save payment record to database
+            const paymentDoc = new Payment({
+                transactionId: paymentResult.transactionId,
+                challanId: challan._id,
+                citizenId: citizenId,
+                amount: challan.fineAmount,
+                fee: paymentResult.fee,
+                totalAmount: paymentResult.amount,
+                paymentMethod: paymentData.method,
+                gateway: paymentResult.gateway,
+                gatewayTransactionId: paymentResult.transactionId,
+                status: 'completed',
+                paymentDetails: {
+                    cardLast4: paymentData.details.cardNumber ? paymentData.details.cardNumber.slice(-4) : null,
+                    upiId: paymentData.details.upiId
+                }
+            });
+
+            const savedPayment = await paymentDoc.save();
+
+            // 5. Update challan status
+            challan.status = 'paid';
+            challan.paymentDate = new Date();
+            await challan.save();
+
+            // 6. Send notifications using Observer pattern
+            this.notificationSubject.notifyObservers('payment_received', {
+                challanId: challan._id.toString(),
+                challanNumber: challan.challanNumber,
+                citizenEmail: citizen.email,
+                citizenPhone: citizen.phone,
+                amount: paymentResult.amount,
+                transactionId: paymentResult.transactionId
+            });
+
+            return {
+                success: true,
+                payment: savedPayment.toJSON(),
+                challan: challan.toJSON(),
+                message: 'Payment processed successfully and saved to database'
+            };
+
+        } catch (error) {
+            console.error('Error processing payment:', error);
+            return {
+                success: false,
+                error: error.message
+            };
+        }
+    }
+
+    // FIXED: Real MongoDB integration for dashboard
+    async getUserDashboard(userId) {
+        try {
+            const user = await User.findById(userId);
+            if (!user) {
+                throw new Error('User not found');
+            }
+
+            const userOOP = user.toOOPInstance();
+            let dashboardData = {};
+
+            if (user.role === 'citizen') {
+                // Get citizen's challans from database
+                const challans = await Challan.find({ citizenId: userId });
+
+                dashboardData = {
+                    role: 'citizen',
+                    totalChallans: challans.length,
+                    pendingChallans: challans.filter(c => c.status === 'pending').length,
+                    paidChallans: challans.filter(c => c.status === 'paid').length,
+                    totalFineAmount: challans.reduce((sum, c) => sum + c.fineAmount, 0),
+                    recentChallans: challans.slice(-5).map(c => c.toJSON())
+                };
+
+            } else if (user.role === 'officer') {
+                // Get officer's issued challans from database
+                const challans = await Challan.find({ officerId: userId });
+                const today = new Date().toDateString();
+
+                // Get payment data for collection amount
+                const challanIds = challans.map(c => c._id);
+                const payments = await Payment.find({
+                    challanId: { $in: challanIds },
+                    status: 'completed'
+                });
+
+                dashboardData = {
+                    role: 'officer',
+
+                    issuedChallans: challans.length,
+                    todayChallans: challans.filter(c =>
+                        new Date(c.dateTime).toDateString() === today
+                    ).length,
+                    thisMonthChallans: challans.filter(c => {
+                        const challanMonth = new Date(c.dateTime).getMonth();
+                        const currentMonth = new Date().getMonth();
+                        return challanMonth === currentMonth;
+                    }).length,
+                  
+                    collectionAmount: payments.reduce((sum, p) => sum + p.amount, 0), // ← This is missing
+
+                    recentChallans: challans.slice(-5).map(c => c.toJSON())
+                };
+            }
+
+            return {
+                success: true,
+                user: userOOP.toJSON(),
+                dashboard: dashboardData,
+                message: 'Dashboard data retrieved from database'
+            };
+
+        } catch (error) {
+            console.error('Error getting dashboard:', error);
+            return {
+                success: false,
+                error: error.message
+            };
+        }
+    }
+
+    // Get all challans with pagination
+    async getAllChallans(userId, userRole, page = 1, limit = 10) {
+        try {
+            const skip = (page - 1) * limit;
+            let query = {};
+
+            // Role-based filtering
+            if (userRole === 'citizen') {
+                query.citizenId = userId;
+            } else if (userRole === 'officer') {
+                // Officers can see their own challans or all (depending on permissions)
+                query.officerId = userId;
+            }
+
+            const challans = await Challan.find(query)
+                .populate('citizenId', 'name email')
+                .populate('officerId', 'name badgeNumber')
+                .sort({ dateTime: -1 })
+                .skip(skip)
+                .limit(parseInt(limit));
+
+            const total = await Challan.countDocuments(query);
+
+            return {
+                success: true,
+                challans: challans.map(c => c.toJSON()),
+                pagination: {
+                    page: parseInt(page),
+                    limit: parseInt(limit),
+                    total,
+                    pages: Math.ceil(total / limit)
+                },
+                message: 'Challans retrieved from database'
+            };
+
+        } catch (error) {
+            console.error('Error getting challans:', error);
+            return {
+                success: false,
+                error: error.message
+            };
+        }
+    }
+
+    // Get payment history
+    async getPaymentHistory(userId, userRole) {
+        try {
+            let query = {};
+
+            if (userRole === 'citizen') {
+                query.citizenId = userId;
+            }
+
+            const payments = await Payment.find(query)
+                .populate('challanId', 'challanNumber vehicleNumber violationType')
+                .sort({ paymentDate: -1 });
+
+            return {
+                success: true,
+                payments: payments.map(p => p.toJSON()),
+                message: 'Payment history retrieved from database'
+            };
+
+        } catch (error) {
+            console.error('Error getting payment history:', error);
+            return {
+                success: false,
+                error: error.message
+            };
+        }
+    }
+}
+
+// =============================================================================
+// 7. DECORATOR PATTERN - Adding Features to User Permissions
+// =============================================================================
+
+/**
+ * Decorator Pattern for User Permissions
+ * Problem: Need to dynamically add/remove permissions and features to users
+ * Solution: Decorator pattern allows adding behavior without modifying original classes
+ */
+
+// Base Component (User Wrapper)
+class UserPermissionComponent {
+    constructor(user) {
+        this.user = user;
+    }
+
+    getPermissions() {
+        return this.user.getPermissions();
+    }
+
+    getDashboardData() {
+        return this.user.getDashboardData();
+    }
+
+    canPerformAction(action) {
+        return this.getPermissions().includes(action);
+    }
+
+    getUser() {
+        return this.user;
+    }
+}
+
+// Base Decorator
+class UserPermissionDecorator extends UserPermissionComponent {
+    constructor(userComponent) {
+        super(userComponent.getUser());
+        this.wrappedComponent = userComponent;
+    }
+
+    getPermissions() {
+        return this.wrappedComponent.getPermissions();
+    }
+
+    getDashboardData() {
+        return this.wrappedComponent.getDashboardData();
+    }
+}
+
+// Concrete Decorators
+class SupervisorPermissionDecorator extends UserPermissionDecorator {
+    constructor(userComponent) {
+        super(userComponent);
+        this.additionalPermissions = [
+            'view_team_performance',
+            'assign_cases',
+            'approve_disputes',
+            'generate_team_reports'
+        ];
+    }
+
+    getPermissions() {
+        const basePermissions = super.getPermissions();
+        return [...basePermissions, ...this.additionalPermissions];
+    }
+
+    async getDashboardData() {
+        const baseDashboard = await super.getDashboardData();
+
+        return {
+            ...baseDashboard,
+            supervisorFeatures: {
+                teamMembers: 5,
+                pendingApprovals: 3,
+                teamPerformance: 85
+            }
+        };
+    }
+
+    getTeamMembers() {
+        // Supervisor-specific functionality
+        return ['officer1', 'officer2', 'officer3'];
+    }
+}
+
+class TemporaryAccessDecorator extends UserPermissionDecorator {
+    constructor(userComponent, temporaryPermissions, expiryDate) {
+        super(userComponent);
+        this.temporaryPermissions = temporaryPermissions;
+        this.expiryDate = expiryDate;
+    }
+
+    getPermissions() {
+        const basePermissions = super.getPermissions();
+
+        // Check if temporary access has expired
+        if (new Date() > this.expiryDate) {
+            return basePermissions;
+        }
+
+        return [...basePermissions, ...this.temporaryPermissions];
+    }
+
+    async getDashboardData() {
+        const baseDashboard = await super.getDashboardData();
+
+        if (new Date() <= this.expiryDate) {
+            return {
+                ...baseDashboard,
+                temporaryAccess: {
+                    permissions: this.temporaryPermissions,
+                    expiresAt: this.expiryDate,
+                    isActive: true
+                }
+            };
+        }
+
+        return baseDashboard;
+    }
+
+    isTemporaryAccessActive() {
+        return new Date() <= this.expiryDate;
+    }
+}
+
+class AuditTrailDecorator extends UserPermissionDecorator {
+    constructor(userComponent, auditService) {
+        super(userComponent);
+        this.auditService = auditService;
+        this.actionLog = [];
+    }
+
+    canPerformAction(action) {
+        const canPerform = super.canPerformAction(action);
+
+        // Log the permission check
+        this.logAction('permission_check', {
+            action: action,
+            result: canPerform,
+            timestamp: new Date(),
+            userId: this.user.getId()
+        });
+
+        return canPerform;
+    }
+
+    async getDashboardData() {
+        const dashboardData = await super.getDashboardData();
+
+        // Log dashboard access
+        this.logAction('dashboard_access', {
+            timestamp: new Date(),
+            userId: this.user.getId()
+        });
+
+        return {
+            ...dashboardData,
+            auditInfo: {
+                totalActions: this.actionLog.length,
+                lastAction: this.actionLog[this.actionLog.length - 1]
+            }
+        };
+    }
+
+    logAction(actionType, details) {
+        const logEntry = {
+            actionType,
+            details,
+            timestamp: new Date()
+        };
+
+        this.actionLog.push(logEntry);
+
+        // Send to audit service
+        if (this.auditService) {
+            this.auditService.logUserAction(logEntry);
+        }
+    }
+
+    getActionLog() {
+        return this.actionLog;
+    }
+}
+
+class FeatureToggleDecorator extends UserPermissionDecorator {
+    constructor(userComponent, enabledFeatures = []) {
+        super(userComponent);
+        this.enabledFeatures = new Set(enabledFeatures);
+    }
+
+    getPermissions() {
+        const basePermissions = super.getPermissions();
+        const filteredPermissions = basePermissions.filter(permission =>
+            this.isFeatureEnabled(permission)
+        );
+
+        return filteredPermissions;
+    }
+
+    async getDashboardData() {
+        const baseDashboard = await super.getDashboardData();
+
+        // Filter dashboard features based on enabled features
+        const filteredDashboard = { ...baseDashboard };
+
+        if (!this.isFeatureEnabled('advanced_reports')) {
+            delete filteredDashboard.reports;
+        }
+
+        if (!this.isFeatureEnabled('notifications')) {
+            delete filteredDashboard.notifications;
+        }
+
+        return {
+            ...filteredDashboard,
+            enabledFeatures: Array.from(this.enabledFeatures)
+        };
+    }
+
+    isFeatureEnabled(feature) {
+        return this.enabledFeatures.has(feature) || this.enabledFeatures.has('*');
+    }
+
+    enableFeature(feature) {
+        this.enabledFeatures.add(feature);
+    }
+
+    disableFeature(feature) {
+        this.enabledFeatures.delete(feature);
+    }
+}
+
+// Permission Decorator Factory
+class PermissionDecoratorFactory {
+    static createDecoratedUser(user, decoratorConfigs = []) {
+        let decoratedUser = new UserPermissionComponent(user);
+
+        decoratorConfigs.forEach(config => {
+            switch (config.type) {
+                case 'supervisor':
+                    decoratedUser = new SupervisorPermissionDecorator(decoratedUser);
+                    break;
+                case 'temporary':
+                    decoratedUser = new TemporaryAccessDecorator(
+                        decoratedUser,
+                        config.permissions,
+                        config.expiryDate
+                    );
+                    break;
+                case 'audit':
+                    decoratedUser = new AuditTrailDecorator(decoratedUser, config.auditService);
+                    break;
+                case 'feature_toggle':
+                    decoratedUser = new FeatureToggleDecorator(decoratedUser, config.features);
+                    break;
+            }
+        });
+
+        return decoratedUser;
+    }
+}
+
+// Usage Example for Decorator Pattern
+class UserPermissionManager {
+    static setupUserWithDecorators(user, userRole, specialAccess = []) {
+        const decoratorConfigs = [];
+
+        // Add supervisor permissions for senior officers
+        if (userRole === 'officer' && specialAccess.includes('supervisor')) {
+            decoratorConfigs.push({ type: 'supervisor' });
+        }
+
+        // Add temporary access for specific scenarios
+        if (specialAccess.includes('temporary_admin')) {
+            decoratorConfigs.push({
+                type: 'temporary',
+                permissions: ['delete_challans', 'modify_fines'],
+                expiryDate: new Date(Date.now() + 7 * 24 * 60 * 60 * 1000) // 7 days
+            });
+        }
+
+        // Add audit trail for admin users
+        if (userRole === 'admin') {
+            decoratorConfigs.push({
+                type: 'audit',
+                auditService: require('../services/auditService')
+            });
+        }
+
+        // Add feature toggles based on user preferences
+        if (specialAccess.includes('beta_features')) {
+            decoratorConfigs.push({
+                type: 'feature_toggle',
+                features: ['advanced_search', 'bulk_operations', 'analytics_dashboard']
+            });
+        }
+
+        return PermissionDecoratorFactory.createDecoratedUser(user, decoratorConfigs);
+    }
+}
+
+// =============================================================================
+// EXPORT ALL PATTERN IMPLEMENTATIONS
+// =============================================================================
+
+module.exports = {
+    // Factory Pattern
+    ViolationFactory,
+
+    // Strategy Pattern
+    PaymentStrategy,
+    CreditCardPaymentStrategy,
+    DebitCardPaymentStrategy,
+    UPIPaymentStrategy,
+    PaymentProcessor,
+
+    // Observer Pattern
+    ChallanNotificationSubject,
+    NotificationObserver,
+    EmailNotificationObserver,
+    SMSNotificationObserver,
+    DatabaseLogObserver,
+
+    // Singleton Pattern
+    DatabaseConnection,
+    ConfigurationManager,
+
+    // Adapter Pattern
+    PaymentGatewayInterface,
+    StripeAdapter,
+    PayPalAdapter,
+    PaymentGatewayFactory,
+
+    // Facade Pattern
+    EChallanFacade,
+
+    // Decorator Pattern
+    UserPermissionComponent,
+    UserPermissionDecorator,
+    SupervisorPermissionDecorator,
+    TemporaryAccessDecorator,
+    AuditTrailDecorator,
+    FeatureToggleDecorator,
+    PermissionDecoratorFactory,
+    UserPermissionManager
 };